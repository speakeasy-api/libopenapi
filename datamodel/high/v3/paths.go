--- conflicted
+++ resolved
@@ -10,10 +10,7 @@
 	"github.com/pb33f/libopenapi/datamodel/high"
 	"github.com/pb33f/libopenapi/datamodel/low"
 	v3low "github.com/pb33f/libopenapi/datamodel/low/v3"
-<<<<<<< HEAD
 	"github.com/pb33f/libopenapi/orderedmap"
-=======
->>>>>>> ae93af8e
 	"github.com/pb33f/libopenapi/utils"
 	"gopkg.in/yaml.v3"
 )
@@ -25,13 +22,8 @@
 // constraints.
 //   - https://spec.openapis.org/oas/v3.1.0#paths-object
 type Paths struct {
-<<<<<<< HEAD
 	PathItems  orderedmap.Map[string, *PathItem] `json:"-" yaml:"-"`
 	Extensions map[string]any                    `json:"-" yaml:"-"`
-=======
-	PathItems  map[string]*PathItem `json:"-" yaml:"-"`
-	Extensions map[string]any       `json:"-" yaml:"-"`
->>>>>>> ae93af8e
 	low        *v3low.Paths
 }
 
@@ -47,7 +39,6 @@
 		value *PathItem
 	}
 
-<<<<<<< HEAD
 	translateFunc := func(pair orderedmap.Pair[low.KeyReference[string], low.ValueReference[*v3low.PathItem]]) (pathItemResult, error) {
 		return pathItemResult{key: pair.Key().Value, value: NewPathItem(pair.Value().Value)}, nil
 	}
@@ -55,17 +46,7 @@
 		items.Set(value.key, value.value)
 		return nil
 	}
-	_ = orderedmap.TranslateMapParallel[low.KeyReference[string], low.ValueReference[*v3low.PathItem], pathItemResult](
-=======
-	translateFunc := func(key low.KeyReference[string], value low.ValueReference[*v3low.PathItem]) (pathItemResult, error) {
-		return pathItemResult{key: key.Value, value: NewPathItem(value.Value)}, nil
-	}
-	resultFunc := func(value pathItemResult) error {
-		items[value.key] = value.value
-		return nil
-	}
 	_ = datamodel.TranslateMapParallel[low.KeyReference[string], low.ValueReference[*v3low.PathItem], pathItemResult](
->>>>>>> ae93af8e
 		paths.PathItems, translateFunc, resultFunc,
 	)
 	p.PathItems = items
