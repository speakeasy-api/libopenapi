--- conflicted
+++ resolved
@@ -5,19 +5,12 @@
 
 import (
 	"fmt"
-<<<<<<< HEAD
-	"io/ioutil"
-
-	"github.com/pb33f/libopenapi/datamodel"
-	lowv3 "github.com/pb33f/libopenapi/datamodel/low/v3"
-	"github.com/pb33f/libopenapi/orderedmap"
-=======
 	"github.com/pb33f/libopenapi/utils"
 	"os"
 
 	"github.com/pb33f/libopenapi/datamodel"
 	lowv3 "github.com/pb33f/libopenapi/datamodel/low/v3"
->>>>>>> ae93af8e
+	"github.com/pb33f/libopenapi/orderedmap"
 )
 
 // An example of how to create a new high-level OpenAPI 3+ document from an OpenAPI specification.
