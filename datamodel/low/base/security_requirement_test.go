--- conflicted
+++ resolved
@@ -4,13 +4,10 @@
 package base
 
 import (
-<<<<<<< HEAD
+	"context"
 	"testing"
 
 	"github.com/pb33f/libopenapi/orderedmap"
-=======
-	"context"
->>>>>>> ae93af8e
 	"github.com/stretchr/testify/assert"
 	"gopkg.in/yaml.v3"
 )
